# Copyright 2025 The HuggingFace Team. All rights reserved.
#
# Licensed under the Apache License, Version 2.0 (the "License");
# you may not use this file except in compliance with the License.
# You may obtain a copy of the License at
#
#     http://www.apache.org/licenses/LICENSE-2.0
#
# Unless required by applicable law or agreed to in writing, software
# distributed under the License is distributed on an "AS IS" BASIS,
# WITHOUT WARRANTIES OR CONDITIONS OF ANY KIND, either express or implied.
# See the License for the specific language governing permissions and
# limitations under the License.

import os
import textwrap
import warnings
from collections import defaultdict
from typing import Any, Callable, Optional, Union
from unittest.mock import patch

import torch
import torch.utils.data
import transformers
from accelerate.utils import broadcast_object_list, gather_object
from datasets import Dataset, IterableDataset
from packaging import version
from transformers import (
    AutoModelForCausalLM,
    AutoModelForSequenceClassification,
    AutoTokenizer,
    GenerationConfig,
    PreTrainedModel,
    PreTrainedTokenizerBase,
    Trainer,
    TrainerCallback,
    is_wandb_available,
)
from transformers.integrations.deepspeed import is_deepspeed_zero3_enabled
from transformers.utils import is_peft_available

from ..data_utils import apply_chat_template, is_conversational, maybe_apply_chat_template
from ..import_utils import is_vllm_available
from ..models import create_reference_model, prepare_deepspeed, unwrap_model_for_generation
from .grpo_config import GRPOConfig
from .utils import generate_model_card, get_comet_experiment_url, pad


if is_peft_available():
    from peft import PeftConfig, get_peft_model

if is_vllm_available():
    from vllm import LLM, SamplingParams

if is_wandb_available():
    import wandb

# What we call a reward function is a callable that takes a list of prompts and completions and returns a list of
# rewards. When it's a string, it's a model ID, so it's loaded as a pretrained model.
RewardFunc = Union[str, PreTrainedModel, Callable[[list, list], list[float]]]


class GRPOTrainer(Trainer):
    """
    Trainer for the Group Relative Policy Optimization (GRPO) method. This algorithm was initially proposed in the
    paper [DeepSeekMath: Pushing the Limits of Mathematical Reasoning in Open Language Models](https://huggingface.co/papers/2402.03300).

    Example:

    ```python
    from datasets import load_dataset
    from trl import GRPOTrainer

    dataset = load_dataset("trl-lib/tldr", split="train")

    trainer = GRPOTrainer(
        model="Qwen/Qwen2-0.5B-Instruct",
        reward_funcs="weqweasdas/RM-Gemma-2B",
        train_dataset=dataset,
    )

    trainer.train()
    ```

    Args:
        model (`Union[str, PreTrainedModel]`):
            Model to be trained. Can be either:

            - A string, being the *model id* of a pretrained model hosted inside a model repo on huggingface.co, or
              a path to a *directory* containing model weights saved using
              [`~transformers.PreTrainedModel.save_pretrained`], e.g., `'./my_model_directory/'`. The model is
              loaded using [`~transformers.AutoModelForCausalLM.from_pretrained`] with the keywork arguments
              in `args.model_init_kwargs`.
            - A [`~transformers.PreTrainedModel`] object. Only causal language models are supported.
        reward_funcs (`Union[RewardFunc, list[RewardFunc]]`):
            Reward functions to be used for computing the rewards. To compute the rewards, we call all the reward
            functions with the prompts and completions and sum the rewards. Can be either:

            - A single reward function, such as:
                - A string: The *model ID* of a pretrained model hosted inside a model repo on huggingface.co, or a
                path to a *directory* containing model weights saved using
                [`~transformers.PreTrainedModel.save_pretrained`], e.g., `'./my_model_directory/'`. The model is loaded
                using [`~transformers.AutoModelForSequenceClassification.from_pretrained`] with `num_labels=1` and the
                keyword arguments in `args.model_init_kwargs`.
                - A [`~transformers.PreTrainedModel`] object: Only sequence classification models are supported.
                - A custom reward function: The function is provided with the prompts and the generated completions,
                  plus any additional columns in the dataset. It should return a list of rewards. For more details, see
                  [Using a custom reward function](#using-a-custom-reward-function).
            - A list of reward functions, where each item can independently be any of the above types. Mixing different
            types within the list (e.g., a string model ID and a custom reward function) is allowed.
        args ([`GRPOConfig`], *optional*, defaults to `None`):
            Configuration for this trainer. If `None`, a default configuration is used.
        train_dataset ([`~datasets.Dataset`] or [`~datasets.IterableDataset`]):
            Dataset to use for training. It must include a column `"prompt"`. Any additional columns in the dataset is
            ignored. The format of the samples can be either:

            - [Standard](dataset_formats#standard): Each sample contains plain text.
            - [Conversational](dataset_formats#conversational): Each sample contains structured messages (e.g., role
              and content).
        eval_dataset ([`~datasets.Dataset`], [`~datasets.IterableDataset`] or `dict[str, Union[Dataset, IterableDataset]]`):
            Dataset to use for evaluation. It must meet the same requirements as `train_dataset`.
        processing_class ([`~transformers.PreTrainedTokenizerBase`], *optional*, defaults to `None`):
            Processing class used to process the data. The padding side must be set to "left". If `None`, the
            processing class is loaded from the model's name with [`~transformers.AutoTokenizer.from_pretrained`].
        reward_processing_classes (`Union[PreTrainedTokenizerBase, list[PreTrainedTokenizerBase]]`, *optional*, defaults to `None`):
            Processing classes corresponding to the reward functions specified in `reward_funcs`. Can be either:

            - A single processing class: Used when `reward_funcs` contains only one reward function.
            - A list of processing classes: Must match the order and length of the reward functions in `reward_funcs`.
            If set to `None`, or if an element of the list corresponding to a [`~transformers.PreTrainedModel`] is
            `None`, the tokenizer for the model is automatically loaded using [`~transformers.AutoTokenizer.from_pretrained`].
            For elements in `reward_funcs` that are custom reward functions (not [`~transformers.PreTrainedModel`]),
            the corresponding entries in `reward_processing_classes` are ignored.
        callbacks (list of [`~transformers.TrainerCallback`], *optional*, defaults to `None`):
            List of callbacks to customize the training loop. Will add those to the list of default callbacks
            detailed in [here](https://huggingface.co/docs/transformers/main_classes/callback).

            If you want to remove one of the default callbacks used, use the [`~transformers.Trainer.remove_callback`]
            method.
        optimizers (`tuple[torch.optim.Optimizer, torch.optim.lr_scheduler.LambdaLR]`, *optional*, defaults to `(None, None)`):
            A tuple containing the optimizer and the scheduler to use. Will default to an instance of [`AdamW`] on your
            model and a scheduler given by [`get_linear_schedule_with_warmup`] controlled by `args`.
        peft_config ([`~peft.PeftConfig`], *optional*, defaults to `None`):
            PEFT configuration used to wrap the model. If `None`, the model is not wrapped.
    """

    _tag_names = ["trl", "grpo"]

    def __init__(
        self,
        model: Union[str, PreTrainedModel],
        reward_funcs: Union[RewardFunc, list[RewardFunc]],
        args: GRPOConfig = None,
        train_dataset: Optional[Union[Dataset, IterableDataset]] = None,
        eval_dataset: Optional[Union[Dataset, IterableDataset, dict[str, Union[Dataset, IterableDataset]]]] = None,
        processing_class: Optional[PreTrainedTokenizerBase] = None,
        reward_processing_classes: Optional[Union[PreTrainedTokenizerBase, list[PreTrainedTokenizerBase]]] = None,
        callbacks: Optional[list[TrainerCallback]] = None,
        optimizers: tuple[Optional[torch.optim.Optimizer], Optional[torch.optim.lr_scheduler.LambdaLR]] = (None, None),
        peft_config: Optional["PeftConfig"] = None,
    ):
        # Args
        if args is None:
            model_name = model if isinstance(model, str) else model.config._name_or_path
            model_name = model_name.split("/")[-1]
            args = GRPOConfig(f"{model_name}-GRPO")

        # Models
        # Trained model
        model_init_kwargs = args.model_init_kwargs or {}
        if isinstance(model, str):
            model_id = model
            torch_dtype = model_init_kwargs.get("torch_dtype")
            if isinstance(torch_dtype, torch.dtype) or torch_dtype == "auto" or torch_dtype is None:
                pass  # torch_dtype is already a torch.dtype or "auto" or None
            elif isinstance(torch_dtype, str):  # it's a str, but not "auto"
                torch_dtype = getattr(torch, torch_dtype)
                model_init_kwargs["torch_dtype"] = torch_dtype
            else:
                raise ValueError(
                    "Invalid `torch_dtype` passed to `GRPOConfig`. Expected either 'auto' or a string representing "
                    f"a `torch.dtype` (e.g., 'float32'), but got {torch_dtype}."
                )
            # Disable caching if gradient checkpointing is enabled (not supported)
            model_init_kwargs["use_cache"] = (
                False if args.gradient_checkpointing else model_init_kwargs.get("use_cache")
            )
            model = AutoModelForCausalLM.from_pretrained(model, **model_init_kwargs)
        else:
            model_id = model.config._name_or_path
            if args.model_init_kwargs is not None:
                raise ValueError(
                    "You passed `model_init_kwargs` to the `GRPOConfig`, but your model is already instantiated. "
                    "This argument can only be used when the `model` argument is a string."
                )

        if peft_config is not None:
            model = get_peft_model(model, peft_config)

        # Reference model
        if is_deepspeed_zero3_enabled():
            self.ref_model = AutoModelForCausalLM.from_pretrained(model_id, **model_init_kwargs)
        elif peft_config is None:
            # If PEFT configuration is not provided, create a reference model based on the initial model.
            self.ref_model = create_reference_model(model)
        else:
            # If PEFT is used, the reference model is not needed since the adapter can be disabled
            # to revert to the initial model.
            self.ref_model = None

        # Processing class
        if processing_class is None:
            processing_class = AutoTokenizer.from_pretrained(model.config._name_or_path, padding_side="left")

        # Reward functions
        if not isinstance(reward_funcs, list):
            reward_funcs = [reward_funcs]
        for i, reward_func in enumerate(reward_funcs):
            if isinstance(reward_func, str):
                reward_funcs[i] = AutoModelForSequenceClassification.from_pretrained(
                    reward_func, num_labels=1, **model_init_kwargs
                )
        self.reward_funcs = reward_funcs

        # Reward processing class
        if reward_processing_classes is None:
            reward_processing_classes = [None] * len(reward_funcs)
        elif not isinstance(reward_processing_classes, list):
            reward_processing_classes = [reward_processing_classes]
        else:
            if len(reward_processing_classes) != len(reward_funcs):
                raise ValueError("The number of reward processing classes must match the number of reward functions.")

        for i, (reward_processing_class, reward_func) in enumerate(zip(reward_processing_classes, reward_funcs)):
            if isinstance(reward_func, PreTrainedModel):
                if reward_processing_class is None:
                    reward_processing_class = AutoTokenizer.from_pretrained(reward_func.config._name_or_path)
                if reward_processing_class.pad_token_id is None:
                    reward_processing_class.pad_token = reward_processing_class.eos_token
                # The reward model computes the reward for the latest non-padded token in the input sequence.
                # So it's important to set the pad token ID to the padding token ID of the processing class.
                reward_func.config.pad_token_id = reward_processing_class.pad_token_id
                reward_processing_classes[i] = reward_processing_class
        self.reward_processing_classes = reward_processing_classes

        # Data collator
        def data_collator(features):  # No data collation is needed in GRPO
            return features

        # Training arguments
        self.max_prompt_length = args.max_prompt_length
        self.max_completion_length = args.max_completion_length  # = |o_i| in the GRPO paper
        self.num_generations = args.num_generations  # = G in the GRPO paper
        self.use_vllm = args.use_vllm

        self.beta = args.beta

        # The trainer estimates the number of FLOPs (floating-point operations) using the number of elements in the
        # input tensor associated with the key "input_ids". However, in GRPO, the sampled data does not include the
        # "input_ids" key. Instead, the available keys is "prompt". As a result, the trainer issues the warning:
        # "Could not estimate the number of tokens of the input, floating-point operations will not be computed." To
        # suppress this warning, we set the "estimate_tokens" key in the model's "warnings_issued" dictionary to True.
        # This acts as a flag to indicate that the warning has already been issued.
        model.warnings_issued["estimate_tokens"] = True

        # Initialize the metrics
        self._metrics = defaultdict(list)

        super().__init__(
            model=model,
            args=args,
            data_collator=data_collator,
            train_dataset=train_dataset,
            eval_dataset=eval_dataset,
            processing_class=processing_class,
            callbacks=callbacks,
            optimizers=optimizers,
        )

        if self.use_vllm:
            if not is_vllm_available():
                raise ImportError(
                    "vLLM is not available and `use_vllm` is set to True. Please install vLLM with "
                    "`pip install vllm` to use it."
                )

            if self.accelerator.is_main_process:
                vllm_device = self.args.vllm_device
                if vllm_device == "auto":
                    vllm_device = f"cuda:{self.accelerator.num_processes}"  # take the next GPU idx
                # Check that the requested device is available
                if vllm_device.split(":")[0] == "cuda" and int(vllm_device.split(":")[1]) >= torch.cuda.device_count():
                    raise ValueError(
                        f"The requested device for vllm ({vllm_device}) is not available. You are likely using vLLM "
                        "without restricting the number of GPUs for training. Set the `--num_processes` argument to a "
                        "value lower than the number of GPUs available on your machine—typically, reducing it by one "
                        f"is sufficient. In your case: `--num_processes {torch.cuda.device_count() - 1}`."
                    )
                # Check that the requested device is not also used for training
                if vllm_device in {f"cuda:{idx}" for idx in range(self.accelerator.num_processes)}:
                    warnings.warn(
                        f"The requested device {vllm_device} is also used for training. This may lead to unexpected "
                        "behavior. It is recommended to use a dedicated device for vLLM."
                    )
                # vLLM is not compatible with accelerate. So we need to patch it to make sure we can (1) place the vLLM
                # model on the desired device (world_size_patch) and (2) avoid a test that is not designed for our
                # setting (profiling_patch).
                world_size_patch = patch("torch.distributed.get_world_size", return_value=1)
                profiling_patch = patch(
                    "vllm.worker.worker.Worker._assert_memory_footprint_increased_during_profiling", return_value=None
                )
                with world_size_patch, profiling_patch:
                    self.llm = LLM(
                        model=model.name_or_path,
                        device=vllm_device,
                        gpu_memory_utilization=self.args.vllm_gpu_memory_utilization,
                    )
                self.sampling_params = SamplingParams(
                    n=self.num_generations,
                    temperature=args.temperature,
                    max_tokens=self.max_completion_length,
                )

            self._last_loaded_step = 0  # tag to avoid useless loading during grad checkpointing

            # When using vLLM, the main process is responsible for loading the model weights. This can cause process
            # desynchronization and seems to lead to DeepSpeed hanging during initialization. To prevent this, we
            # synchronize all processes after vLLM has been fully initialized.
            self.accelerator.wait_for_everyone()
        else:
            self.generation_config = GenerationConfig(
                max_new_tokens=self.max_completion_length,
                do_sample=True,
                temperature=args.temperature,
                num_return_sequences=self.num_generations,
                pad_token_id=processing_class.pad_token_id,
            )

        # Gradient accumulation requires scaled loss. Normally, loss scaling in the parent class depends on whether the
        # model accepts loss-related kwargs. Since we compute our own loss, this check is irrelevant. We set
        # self.model_accepts_loss_kwargs to False to enable scaling.
        self.model_accepts_loss_kwargs = False

        # Add tags to the model
        self.model.add_model_tags(self._tag_names)

        if self.ref_model is not None:
            if self.is_deepspeed_enabled:
                self.ref_model = prepare_deepspeed(self.ref_model, self.accelerator)
            else:
                self.ref_model = self.accelerator.prepare_model(self.ref_model, evaluation_mode=True)

        for i, reward_func in enumerate(self.reward_funcs):
            if isinstance(reward_func, PreTrainedModel):
                self.reward_funcs[i] = self.accelerator.prepare_model(reward_func, evaluation_mode=True)

    def _set_signature_columns_if_needed(self):
        # If `self.args.remove_unused_columns` is True, non-signature columns are removed.
        # By default, this method sets `self._signature_columns` to the model's expected inputs.
        # In GRPOTrainer, we preprocess data, so using the model's signature columns doesn't work.
        # Instead, we set them to the columns expected by the `training_step` method, hence the override.
        if self._signature_columns is None:
            self._signature_columns = ["prompt"]

    # Trainer "prepares" the inputs before calling `compute_loss`. It converts to tensor and move to device.
    # Since we preprocess the data in `compute_loss`, we need to override this method to skip this step.
    def _prepare_inputs(self, inputs: dict[str, Union[torch.Tensor, Any]]) -> dict[str, Union[torch.Tensor, Any]]:
        return inputs

    def compute_loss(self, model, inputs, return_outputs=False, num_items_in_batch=None):
        if return_outputs:
            raise ValueError("The GRPOTrainer does not support returning outputs")

        device = self.accelerator.device
        prompts = [x["prompt"] for x in inputs]
        prompts_text = [maybe_apply_chat_template(example, self.processing_class)["prompt"] for example in inputs]
        prompt_inputs = self.processing_class(
            prompts_text, return_tensors="pt", padding=True, padding_side="left", add_special_tokens=False
        )
        prompt_inputs = super()._prepare_inputs(prompt_inputs)

        if self.max_prompt_length is not None:
            prompt_inputs["input_ids"] = prompt_inputs["input_ids"][:, -self.max_prompt_length :]
            prompt_inputs["attention_mask"] = prompt_inputs["attention_mask"][:, -self.max_prompt_length :]

        # Generate completions using either vLLM or regular generation
        if self.args.use_vllm:
            # First, have main process load weights if needed
            if self.state.global_step != self._last_loaded_step:
                with unwrap_model_for_generation(model, self.accelerator) as unwrapped_model:
                    state_dict = unwrapped_model.state_dict()
                if self.accelerator.is_main_process:
                    llm_model = self.llm.llm_engine.model_executor.driver_worker.model_runner.model
                    llm_model.load_weights(state_dict.items())
                self._last_loaded_step = self.state.global_step

            # Generate completions using vLLM: gather all prompts and use them in a single call in the main process
            all_prompts_text = gather_object(prompts_text)
            if self.accelerator.is_main_process:
                outputs = self.llm.generate(all_prompts_text, sampling_params=self.sampling_params, use_tqdm=False)
                completion_ids = [out.token_ids for completions in outputs for out in completions.outputs]
            else:
                completion_ids = [None] * len(all_prompts_text) * self.num_generations

            # Broadcast the completions from the main process to all processes, ensuring each process receives its
            # corresponding slice.
            completion_ids = broadcast_object_list(completion_ids, from_process=0)
            process_slice = slice(
                self.accelerator.process_index * len(prompts) * self.num_generations,
                (self.accelerator.process_index + 1) * len(prompts) * self.num_generations,
            )
            completion_ids = completion_ids[process_slice]

            # Pad the completions, and concatenate them with the prompts
            completion_ids = [torch.tensor(ids, device=device) for ids in completion_ids]
            completion_ids = pad(completion_ids, padding_value=self.processing_class.pad_token_id)
            prompt_inputs_repeated = torch.repeat_interleave(prompt_inputs["input_ids"], self.num_generations, dim=0)
            prompt_completion_ids = torch.cat([prompt_inputs_repeated, completion_ids], dim=1)
        else:
            # Regular generation path
            with unwrap_model_for_generation(model, self.accelerator) as unwrapped_model:
                prompt_completion_ids = unwrapped_model.generate(
                    **prompt_inputs, generation_config=self.generation_config
                )

        # Compute prompt length and extract completion ids
        prompt_length = prompt_inputs["input_ids"].size(1)
        completion_ids = prompt_completion_ids[:, prompt_length:]

        # Mask everything after the first EOS token
        is_eos = completion_ids == self.processing_class.eos_token_id
        eos_idx = torch.full((is_eos.size(0),), is_eos.size(1), dtype=torch.long, device=device)
        eos_idx[is_eos.any(dim=1)] = is_eos.int().argmax(dim=1)[is_eos.any(dim=1)]
        sequence_indices = torch.arange(is_eos.size(1), device=device).expand(is_eos.size(0), -1)
        completion_mask = (sequence_indices <= eos_idx.unsqueeze(1)).int()

        # Concatenate prompt_mask with completion_mask for logit computation
        prompt_mask_repeated = prompt_inputs["attention_mask"].repeat_interleave(self.num_generations, dim=0)
        attention_mask = torch.cat([prompt_mask_repeated, completion_mask], dim=1)  # (B*G, P+C)

        # Get the per-token log probabilities for the completions for the model and the reference model
<<<<<<< HEAD
        def get_per_token_logps(model, input_ids, attention_mask, num_logits_to_keep):
            # We add 1 to `num_logits_to_keep` because the last logits of the sequence is later excluded
            logits = model(
                input_ids=input_ids, attention_mask=attention_mask, num_logits_to_keep=num_logits_to_keep + 1
            ).logits  # (B, L, V)
=======
        def get_per_token_logps(model, input_ids, logits_to_keep):
            # We add 1 to `logits_to_keep` because the last logits of the sequence is later excluded
            logits = model(input_ids, logits_to_keep=logits_to_keep + 1).logits  # (B, L, V)
>>>>>>> 1c35a48b
            logits = logits[:, :-1, :]  # (B, L-1, V), exclude the last logit: it corresponds to the next token pred

            # Compute the log probabilities for the input tokens. Use a loop to reduce memory peak.
            per_token_logps = []
            for logits_row, input_ids_row in zip(logits, input_ids[:, -logits_to_keep:]):
                log_probs = logits_row.log_softmax(dim=-1)
                token_log_prob = torch.gather(log_probs, dim=1, index=input_ids_row.unsqueeze(1)).squeeze(1)
                per_token_logps.append(token_log_prob)
            return torch.stack(per_token_logps)

<<<<<<< HEAD
        num_logits_to_keep = completion_ids.size(1)  # we only need to compute the logits for the completion tokens
        per_token_logps = get_per_token_logps(model, prompt_completion_ids, attention_mask, num_logits_to_keep)

        with torch.inference_mode():
            if self.ref_model is not None:
                ref_per_token_logps = get_per_token_logps(
                    self.ref_model, prompt_completion_ids, attention_mask, num_logits_to_keep
                )
            else:
                with self.accelerator.unwrap_model(model).disable_adapter():
                    ref_per_token_logps = get_per_token_logps(
                        model, prompt_completion_ids, attention_mask, num_logits_to_keep
                    )
=======
        logits_to_keep = completion_ids.size(1)  # we only need to compute the logits for the completion tokens
        per_token_logps = get_per_token_logps(model, prompt_completion_ids, logits_to_keep)

        with torch.inference_mode():
            if self.ref_model is not None:
                ref_per_token_logps = get_per_token_logps(self.ref_model, prompt_completion_ids, logits_to_keep)
            else:
                with self.accelerator.unwrap_model(model).disable_adapter():
                    ref_per_token_logps = get_per_token_logps(model, prompt_completion_ids, logits_to_keep)
>>>>>>> 1c35a48b

        # Compute the KL divergence between the model and the reference model
        per_token_kl = torch.exp(ref_per_token_logps - per_token_logps) - (ref_per_token_logps - per_token_logps) - 1

        # Decode the generated completions
        completions = self.processing_class.batch_decode(completion_ids, skip_special_tokens=True)
        if is_conversational(inputs[0]):
            completions = [[{"role": "assistant", "content": completion}] for completion in completions]

        # Compute the rewards
        prompts = [prompt for prompt in prompts for _ in range(self.num_generations)]

        rewards_per_func = torch.zeros(len(prompts), len(self.reward_funcs), device=device)
        for i, (reward_func, reward_processing_class) in enumerate(
            zip(self.reward_funcs, self.reward_processing_classes)
        ):
            if isinstance(reward_func, PreTrainedModel):
                if is_conversational(inputs[0]):
                    messages = [{"messages": p + c} for p, c in zip(prompts, completions)]
                    texts = [apply_chat_template(x, reward_processing_class)["text"] for x in messages]
                else:
                    texts = [p + c for p, c in zip(prompts, completions)]
                reward_inputs = reward_processing_class(
                    texts, return_tensors="pt", padding=True, padding_side="right", add_special_tokens=False
                )
                reward_inputs = super()._prepare_inputs(reward_inputs)
                with torch.inference_mode():
                    rewards_per_func[:, i] = reward_func(**reward_inputs).logits[:, 0]  # Shape (B*G,)
            else:
                # Repeat all input columns (but "prompt" and "completion") to match the number of generations
                reward_kwargs = {key: [] for key in inputs[0].keys() if key not in ["prompt", "completion"]}
                for key in reward_kwargs:
                    for example in inputs:
                        # Repeat each value in the column for `num_generations` times
                        reward_kwargs[key].extend([example[key]] * self.num_generations)
                output_reward_func = reward_func(prompts=prompts, completions=completions, **reward_kwargs)
                rewards_per_func[:, i] = torch.tensor(output_reward_func, dtype=torch.float32, device=device)

        # Sum the rewards from all reward functions
        rewards = rewards_per_func.sum(dim=1)

        # Compute grouped-wise rewards
        mean_grouped_rewards = rewards.view(-1, self.num_generations).mean(dim=1)
        std_grouped_rewards = rewards.view(-1, self.num_generations).std(dim=1)

        # Normalize the rewards to compute the advantages
        mean_grouped_rewards = mean_grouped_rewards.repeat_interleave(self.num_generations, dim=0)
        std_grouped_rewards = std_grouped_rewards.repeat_interleave(self.num_generations, dim=0)
        advantages = (rewards - mean_grouped_rewards) / (std_grouped_rewards + 1e-4)

        # x - x.detach() allows for preserving gradients from x
        per_token_loss = torch.exp(per_token_logps - per_token_logps.detach()) * advantages.unsqueeze(1)
        per_token_loss = -(per_token_loss - self.beta * per_token_kl)
        loss = ((per_token_loss * completion_mask).sum(dim=1) / completion_mask.sum(dim=1)).mean()

        # Log the metrics
        completion_length = self.accelerator.gather_for_metrics(completion_mask.sum(1)).float().mean().item()
        self._metrics["completion_length"].append(completion_length)

        reward_per_func = self.accelerator.gather_for_metrics(rewards_per_func).mean(0)
        for i, reward_func in enumerate(self.reward_funcs):
            if isinstance(reward_func, PreTrainedModel):
                reward_func_name = reward_func.config._name_or_path.split("/")[-1]
            else:
                reward_func_name = reward_func.__name__
            self._metrics[f"rewards/{reward_func_name}"].append(reward_per_func[i].item())

        self._metrics["reward"].append(self.accelerator.gather_for_metrics(rewards).mean().item())

        self._metrics["reward_std"].append(self.accelerator.gather_for_metrics(std_grouped_rewards).mean().item())

        mean_kl = ((per_token_kl * completion_mask).sum(dim=1) / completion_mask.sum(dim=1)).mean()
        self._metrics["kl"].append(self.accelerator.gather_for_metrics(mean_kl).mean().item())

        return loss

    def prediction_step(self, model, inputs, prediction_loss_only, ignore_keys: Optional[list[str]] = None):
        with torch.no_grad():
            with self.compute_loss_context_manager():
                loss = self.compute_loss(model, inputs)
            loss = loss.mean().detach()
        return loss, None, None

    def log(self, logs: dict[str, float], start_time: Optional[float] = None) -> None:
        metrics = {key: sum(val) / len(val) for key, val in self._metrics.items()}  # average the metrics

        # This method can be called both in training and evaluation. When called in evaluation, the keys in `logs`
        # start with "eval_". We need to add the prefix "eval_" to the keys in `metrics` to match the format.
        if next(iter(logs.keys())).startswith("eval_"):
            metrics = {f"eval_{key}": val for key, val in metrics.items()}

        logs = {**logs, **metrics}
        if version.parse(transformers.__version__) >= version.parse("4.47.0.dev0"):
            super().log(logs, start_time)
        else:  # transformers<=4.46
            super().log(logs)
        self._metrics.clear()

    def create_model_card(
        self,
        model_name: Optional[str] = None,
        dataset_name: Optional[str] = None,
        tags: Union[str, list[str], None] = None,
    ):
        """
        Creates a draft of a model card using the information available to the `Trainer`.

        Args:
            model_name (`str` or `None`, *optional*, defaults to `None`):
                Name of the model.
            dataset_name (`str` or `None`, *optional*, defaults to `None`):
                Name of the dataset used for training.
            tags (`str`, `list[str]` or `None`, *optional*, defaults to `None`):
                Tags to be associated with the model card.
        """
        if not self.is_world_process_zero():
            return

        if hasattr(self.model.config, "_name_or_path") and not os.path.isdir(self.model.config._name_or_path):
            base_model = self.model.config._name_or_path
        else:
            base_model = None

        tags = tags or []
        if isinstance(tags, str):
            tags = [tags]

        if hasattr(self.model.config, "unsloth_version"):
            tags.append("unsloth")

        citation = textwrap.dedent(
            """\
            @article{zhihong2024deepseekmath,
                title        = {{DeepSeekMath: Pushing the Limits of Mathematical Reasoning in Open Language Models}},
                author       = {Zhihong Shao and Peiyi Wang and Qihao Zhu and Runxin Xu and Junxiao Song and Mingchuan Zhang and Y. K. Li and Y. Wu and Daya Guo},
                year         = 2024,
                eprint       = {arXiv:2402.03300},
            }
            """
        )

        model_card = generate_model_card(
            base_model=base_model,
            model_name=model_name,
            hub_model_id=self.hub_model_id,
            dataset_name=dataset_name,
            tags=tags,
            wandb_url=wandb.run.get_url() if is_wandb_available() and wandb.run is not None else None,
            comet_url=get_comet_experiment_url(),
            trainer_name="GRPO",
            trainer_citation=citation,
            paper_title="DeepSeekMath: Pushing the Limits of Mathematical Reasoning in Open Language Models",
            paper_id="2402.03300",
        )

        model_card.save(os.path.join(self.args.output_dir, "README.md"))<|MERGE_RESOLUTION|>--- conflicted
+++ resolved
@@ -439,17 +439,11 @@
         attention_mask = torch.cat([prompt_mask_repeated, completion_mask], dim=1)  # (B*G, P+C)
 
         # Get the per-token log probabilities for the completions for the model and the reference model
-<<<<<<< HEAD
-        def get_per_token_logps(model, input_ids, attention_mask, num_logits_to_keep):
-            # We add 1 to `num_logits_to_keep` because the last logits of the sequence is later excluded
+        def get_per_token_logps(model, input_ids, attention_mask, logits_to_keep):
+            # We add 1 to `logits_to_keep` because the last logits of the sequence is later excluded
             logits = model(
-                input_ids=input_ids, attention_mask=attention_mask, num_logits_to_keep=num_logits_to_keep + 1
+                input_ids=input_ids, attention_mask=attention_mask, logits_to_keep=logits_to_keep + 1
             ).logits  # (B, L, V)
-=======
-        def get_per_token_logps(model, input_ids, logits_to_keep):
-            # We add 1 to `logits_to_keep` because the last logits of the sequence is later excluded
-            logits = model(input_ids, logits_to_keep=logits_to_keep + 1).logits  # (B, L, V)
->>>>>>> 1c35a48b
             logits = logits[:, :-1, :]  # (B, L-1, V), exclude the last logit: it corresponds to the next token pred
 
             # Compute the log probabilities for the input tokens. Use a loop to reduce memory peak.
@@ -460,31 +454,19 @@
                 per_token_logps.append(token_log_prob)
             return torch.stack(per_token_logps)
 
-<<<<<<< HEAD
-        num_logits_to_keep = completion_ids.size(1)  # we only need to compute the logits for the completion tokens
-        per_token_logps = get_per_token_logps(model, prompt_completion_ids, attention_mask, num_logits_to_keep)
+        logits_to_keep = completion_ids.size(1)  # we only need to compute the logits for the completion tokens
+        per_token_logps = get_per_token_logps(model, prompt_completion_ids, attention_mask, logits_to_keep)
 
         with torch.inference_mode():
             if self.ref_model is not None:
                 ref_per_token_logps = get_per_token_logps(
-                    self.ref_model, prompt_completion_ids, attention_mask, num_logits_to_keep
+                    self.ref_model, prompt_completion_ids, attention_mask, logits_to_keep
                 )
             else:
                 with self.accelerator.unwrap_model(model).disable_adapter():
                     ref_per_token_logps = get_per_token_logps(
-                        model, prompt_completion_ids, attention_mask, num_logits_to_keep
+                        model, prompt_completion_ids, attention_mask, logits_to_keep
                     )
-=======
-        logits_to_keep = completion_ids.size(1)  # we only need to compute the logits for the completion tokens
-        per_token_logps = get_per_token_logps(model, prompt_completion_ids, logits_to_keep)
-
-        with torch.inference_mode():
-            if self.ref_model is not None:
-                ref_per_token_logps = get_per_token_logps(self.ref_model, prompt_completion_ids, logits_to_keep)
-            else:
-                with self.accelerator.unwrap_model(model).disable_adapter():
-                    ref_per_token_logps = get_per_token_logps(model, prompt_completion_ids, logits_to_keep)
->>>>>>> 1c35a48b
 
         # Compute the KL divergence between the model and the reference model
         per_token_kl = torch.exp(ref_per_token_logps - per_token_logps) - (ref_per_token_logps - per_token_logps) - 1
