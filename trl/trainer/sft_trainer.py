--- conflicted
+++ resolved
@@ -128,24 +128,7 @@
             args_as_dict.update({k: getattr(args, k) for k in args_as_dict.keys() if k.endswith("_token")})
             args = SFTConfig(**args_as_dict)
 
-<<<<<<< HEAD
         if not isinstance(model, str) and args.model_init_kwargs is not None:
-=======
-        if neftune_noise_alpha is not None:
-            warnings.warn(
-                "You passed a `neftune_noise_alpha` argument to the SFTTrainer, the value you passed will override the one in the `SFTConfig`."
-            )
-            args.neftune_noise_alpha = neftune_noise_alpha
-
-        if model_init_kwargs is not None:
-            warnings.warn(
-                "You passed `model_init_kwargs` to the SFTTrainer, the value you passed will override the one in the `SFTConfig`."
-            )
-            args.model_init_kwargs = model_init_kwargs
-        if getattr(args, "model_init_kwargs", None) is None:
-            model_init_kwargs = {}
-        elif not isinstance(model, str):
->>>>>>> 1a3bb372
             raise ValueError("You passed model_init_kwargs to the SFTConfig, but your model is already instantiated.")
 
         model_init_kwargs = args.model_init_kwargs or {}
@@ -261,16 +244,6 @@
         self.dataset_num_proc = args.dataset_num_proc
         self.dataset_batch_size = args.dataset_batch_size
 
-<<<<<<< HEAD
-        self.neftune_noise_alpha = args.neftune_noise_alpha
-=======
-        if dataset_text_field is not None:
-            warnings.warn(
-                "You passed a `dataset_text_field` argument to the SFTTrainer, the value you passed will override the one in the `SFTConfig`."
-            )
-            args.dataset_text_field = dataset_text_field
->>>>>>> 1a3bb372
-
         if args.dataset_kwargs is None:
             args.dataset_kwargs = {}
 
@@ -356,31 +329,6 @@
             elif self.args.max_steps == -1 and args.packing:
                 self.train_dataset.infinite = False
 
-<<<<<<< HEAD
-    @wraps(Trainer.train)
-    def train(self, *args, **kwargs):
-        # Activate neftune right before training.
-        if self.neftune_noise_alpha is not None:
-            self.model = self._trl_activate_neftune(self.model)
-
-        output = super().train(*args, **kwargs)
-
-        # After training we make sure to retrieve back the original forward pass method
-        # for the embedding layer by removing the forward post hook.
-        if self.neftune_noise_alpha is not None:
-            unwrapped_model = unwrap_model(self.model)
-            if is_peft_available() and isinstance(unwrapped_model, PeftModel):
-                embeddings = unwrapped_model.base_model.model.get_input_embeddings()
-            else:
-                embeddings = unwrapped_model.get_input_embeddings()
-
-            self.neftune_hook_handle.remove()
-            del embeddings.neftune_noise_alpha
-
-        return output
-
-=======
->>>>>>> 1a3bb372
     @wraps(Trainer.push_to_hub)
     def push_to_hub(
         self,
