# Dataset formats

This guide provides an overview of the dataset formats supported by each trainer in TRL. Since conversational datasets are very common, we also provide a guide on how to use them, and how to convert them into a standard dataset format for TRL trainers.

## Overview of the dataset formats and types

The *format* of a dataset refers to how the data is structured, typically categorized as either *standard* or *conversational*. The *type* is associated with the specific task the dataset is designed for, such as *prompt-only* or *preference*. Each type is characterized by its columns, which vary according to the task, as shown in the table.

<table>
  <tr>
    <th>Type \ Format</th>
    <th>Standard</th>
    <th>Conversational</th>
  </tr>
  <tr>
    <td>Language modeling</td>
    <td>
      <pre><code>{"text": "The sky is blue."}</code></pre>
    </td>
    <td>
      <pre><code>{"messages": [{"role": "user", "content": "What color is the sky?"},
              {"role": "assistant", "content": "It is blue."}]}</code></pre>
    </td>
  </tr>
  <tr>
    <td>Prompt-only</td>
    <td>
      <pre><code>{"prompt": "The sky is"}</code></pre>
    </td>
    <td>
      <pre><code>{"prompt": [{"role": "user", "content": "What color is the sky?"}]}</code></pre>
    </td>
  </tr>
  <tr>
    <td>Prompt-completion</td>
    <td>
      <pre><code>{"prompt": "The sky is",
 "completion": " blue."}</code></pre>
    </td>
    <td>
      <pre><code>{"prompt": [{"role": "user", "content": "What color is the sky?"}],
 "completion": [{"role": "assistant", "content": "It is blue."}]}</code></pre>
    </td>
  </tr>
  </tr>
  <tr>
    <td>Preference</td>
    <td>
      <pre><code>{"prompt": "The sky is",
 "chosen": " blue.",
 "rejected": " green."}</code></pre>
      or, with implicit prompt:
      <pre><code>{"chosen": "The sky is blue.",
 "rejected": "The sky is green."}</code></pre>
    </td>
    <td>
      <pre><code>{"prompt": [{"role": "user", "content": "What color is the sky?"}],
 "chosen": [{"role": "assistant", "content": "It is blue."}],
 "rejected": [{"role": "assistant", "content": "It is green."}]}</code></pre>
      or, with implicit prompt:
      <pre><code>{"chosen": [{"role": "user", "content": "What color is the sky?"},
              {"role": "assistant", "content": "It is blue."}],
  "rejected": [{"role": "user", "content": "What color is the sky?"},
                {"role": "assistant", "content": "It is green."}]}</code></pre>
    </td>
  </tr>
    <td>Unpaired preference</td>
    <td>
      <pre><code>{"prompt": "The sky is",
 "completion": " blue.",
 "label": True}</code></pre>
    </td>
    <td>
      <pre><code>{"prompt": [{"role": "user", "content": "What color is the sky?"}],
 "completion": [{"role": "assistant", "content": "It is green."}],
 "label": False}</code></pre>
    </td>
  </tr>
  <tr>
    <td>Stepwise preference</td>
    <td>
      <pre><code>{"prompt": "Two apples and one orange cost 1.5 euros. Four apples and one orange cost 2.5 euros. What's the price of an apple?",
 "stepwise_completion": ["Let a represent the price of an apple.", "Let b represent the price of an orange"],
 "stepwise_labels": [True, True]}</code></pre>
    </td>
    <td>
      <pre><code>{"prompt": [{"role": "system", "content": "You are a very skilled mathematician."}, {"role": "user", "content": "Two apples and one orange cost 1.5 euros. Four apples and one orange cost 2.5 euros. What's the price of an apple?"}],
 "stepwise_completion": ["Let a represent the price of an apple.", "Let b represent the price of an orange"],
 "stepwise_labels": [True, True]}</code></pre>
    </td>
  </tr>
</table>


### Standard dataset format

The standard dataset format typically consists of plain text strings. The columns in the dataset vary depending on the task. This is the format expected by TRL trainers. Below are examples of standard dataset formats for different tasks:

```python
# Language modeling
example = {"text": "The sky is blue."}
# Preference
example = {"chosen": "The sky is blue.", "rejected": "The sky is green."}
```

### Conversational dataset format

Conversational datasets are used for tasks involving dialogues or chat interactions between users and assistants. Unlike standard dataset formats, these contain sequences of messages where each message has a `role` (e.g., `"user"` or `"assistant"`) and `content` (the message text).

```python
messages = [
    {"role": "user", "content": "Hello, how are you?"},
    {"role": "assistant", "content": "I'm doing great. How can I help you today?"},
    {"role": "user", "content": "I'd like to show off how chat templating works!"},
]
```

Just like standard datasets, the columns in conversational datasets vary depending on the task. For instance, a preference dataset would include columns like `"chosen"` and `"rejected"` to compare responses:

```python
example = {
    "chosen": [
        {"role": "user", "content": "What color is the sky?"},
        {"role": "assistant", "content": "It is blue."},
    ],
    "rejected": [
        {"role": "user", "content": "What color is the sky?"},
        {"role": "assistant", "content": "It is green."},
    ],
}
```

Conversational datasets are useful for training chat models, but must be converted into a standard format before being used with TRL trainers. This is typically done using chat templates specific to the model being used. For more information, refer to the [Working with conversational datasets in TRL](#working-with-conversational-datasets-in-trl) section.

### Language modeling

A language modeling dataset consists of a column `"text"` (or `"messages"` for conversational datasets) containing a full sequence of text.

```python
language_modeling_example = {"text": "The sky is blue."}
```

### Prompt-only

In a prompt-only dataset, only the initial prompt (the question or partial sentence) is provided under the key `"prompt"`. The training typically involves generating the completion based on this prompt, where the model learns to continue or complete the given input.

```python
prompt_only_example = {"prompt": "The sky is"}
```

<Tip>

While both the prompt-only and language modeling formats are similar, they differ in how the input is handled. In the prompt-only format, the prompt represents a partial input that expects the model to complete or continue, while in the language modeling format, the input is treated as a complete sentence or sequence. These two formats are processed differently by TRL. Below is an example showing the difference in the output of the `apply_chat_template` function for each format:

```python
from transformers import AutoTokenizer
from trl import apply_chat_template

tokenizer = AutoTokenizer.from_pretrained("microsoft/Phi-3-mini-128k-instruct")

# Example for prompt-only format
prompt_only_example = {"prompt": [{"role": "user", "content": "What color is the sky?"}]}
apply_chat_template(prompt_only_example, tokenizer)
# Output: {'prompt': '<|user|>\nWhat color is the sky?<|end|>\n<|assistant|>\n'}

# Example for language modeling format
lm_example = {"messages": [{"role": "user", "content": "What color is the sky?"}]}
apply_chat_template(lm_example, tokenizer)
# Output: {'text': '<|user|>\nWhat color is the sky?<|end|>\n<|endoftext|>'}
```

- The prompt-only output includes a `'<|assistant|>\n'`, indicating the beginning of the assistant’s turn and expecting the model to generate a completion.
- In contrast, the language modeling output treats the input as a complete sequence and terminates it with `'<|endoftext|>'`, signaling the end of the text and not expecting any additional content.

</Tip>

### Prompt-completion

A prompt-completion dataset includes a `"prompt"` and a `"completion"`.

```python
prompt_completion_example = {"prompt": "The sky is", "completion": " blue."}
```

### Preference

A preference dataset is used for tasks where the model is trained to choose between two or more possible completions to the same prompt. This dataset includes a `"prompt"`, a `"chosen"` completion, and a `"rejected"` completion. The model is trained to select the `"chosen"` response over the `"rejected"` response.
Some dataset may not include the `"prompt"` column, in which case the prompt is implicit and directly included in the `"chosen"` and `"rejected"` completions. We recommend using explicit prompts whenever possible.

```python
preference_example = {"prompt": "The sky is", "chosen": " blue.", "rejected": " green."}  # recommended
# or,
preference_example = {"chosen": "The sky is blue.", "rejected": "The sky is green."}
```

Some preference datasets can be found with [the tag `dpo` on Hugging Face Hub](https://huggingface.co/datasets?other=dpo). You can also explore the [librarian-bots' DPO Collections](https://huggingface.co/collections/librarian-bots/direct-preference-optimization-datasets-66964b12835f46289b6ef2fc) to identify preference datasets.

### Unpaired preference

An unpaired preference dataset is similar to a preference dataset but instead of having `"chosen"` and `"rejected"` completions for the same prompt, it includes a single `"completion"` and a `"label"` indicating whether the completion is preferred or not.

```python
unpaired_preference_example = {"prompt": "The sky is", "completion": " blue.", "label": True}
```

### Stepwise preference

A stepwise preference dataset is similar to an unpaired preference dataset but instead of having a single `"completion"` and `"label"`, it includes a `"stepwise_completion"` column that splits the completion into a list of steps and a `"stepwise_labels"` indicating whether each step is correct or not.

```python
steps_preference_example = {"prompt": "Two apples and one orange cost 1.5 euros. Four apples and one orange cost 2.5 euros. What's the price of an apple?", "stepwise_completion": ["Let a represent the price of an apple.", "Let b represent the price of an orange"], "stepwise_labels": [True, True]}
```

## Which dataset format to use?

Choosing the right dataset format depends on the task you are working on and the specific requirements of the TRL trainer you are using. Below is a brief overview of the dataset formats supported by each TRL trainer.

<<<<<<< HEAD
| Trainer                   | Expected dataset format      |
| ------------------------- | ---------------------------- |
| [`BCOTrainer`]            | Unpaired preference          |
| [`CPOTrainer`]            | Preference (explicit prompt) |
| [`DPOTrainer`]            | Preference (explicit prompt) |
| [`IterativeSFTTrainer`]   | Unpaired preference          |
| [`KTOTrainer`]            | Unpaired preference          |
| [`NashMDTrainer`]         | Prompt-only                  |
| [`OnlineDPOTrainer`]      | Prompt-only                  |
| [`ORPOTrainer`]           | Preference (explicit prompt) |
| [`PPOv2Trainer`]          | Tokenized language modeling  |
| [`RewardTrainer`]         | Preference (implicit prompt) |
| [`StepwiseRewardTrainer`] | Stepwise preference             |
| [`SFTTrainer`]            | Language modeling            |
| [`XPOTrainer`]            | Prompt-only                  |
=======
| Trainer                 | Expected dataset format                                 |
| ----------------------- | ------------------------------------------------------- |
| [`BCOTrainer`]          | [Unpaired preference](#unpaired-preference)             |
| [`CPOTrainer`]          | [Preference (explicit prompt recommended)](#preference) |
| [`DPOTrainer`]          | [Preference (explicit prompt recommended)](#preference) |
| [`IterativeSFTTrainer`] | [Unpaired preference](#unpaired-preference)             |
| [`KTOTrainer`]          | [Unpaired preference](#unpaired-preference)             |
| [`NashMDTrainer`]       | [Prompt-only](#prompt-only)                             |
| [`OnlineDPOTrainer`]    | [Prompt-only](#prompt-only)                             |
| [`ORPOTrainer`]         | [Preference (explicit prompt)](#preference)             |
| [`PPOv2Trainer`]        | Tokenized language modeling                             |
| [`RewardTrainer`]       | [Preference (implicit prompt recommended)](#preference) |
| [`SFTTrainer`]          | [Language modeling](#language-modeling)                 |
| [`XPOTrainer`]          | [Prompt-only](#prompt-only)                             |
>>>>>>> adf58d80

<Tip>

TRL trainers only support standard dataset formats, [for now](https://github.com/huggingface/trl/issues/2071). If you have a conversational dataset, you must first convert it into a standard format.
For more information on how to work with conversational datasets, refer to the [Working with conversational datasets in TRL](#working-with-conversational-datasets-in-trl) section.

</Tip>

## Working with conversational datasets in TRL

Conversational datasets are increasingly common, especially for training chat models. However, TRL trainers (except [`SFTTrainer`]) don't support conversational datasets in their raw format. These datasets must first be converted into a standard format. 
Fortunately, TRL offers tools to easily handle this conversion, which are detailed below.

### Converting a conversational dataset into a standard dataset

TRL trainers do not support conversational datasets in their raw format. To use them, you need to convert them into a standard dataset format using a chat template. This template is provided by the tokenizer of the model you use.

For detailed instructions on using chat templating, refer to the [Chat templating section in the `transformers` documentation](https://huggingface.co/docs/transformers/en/chat_templating).

In TRL, the method you apply to convert the dataset will vary depending on the task. Fortunately, TRL provides a helper function called [`apply_chat_template`] to simplify this process. Here's an example of how to use it:

```python
from transformers import AutoTokenizer
from trl import apply_chat_template

tokenizer = AutoTokenizer.from_pretrained("microsoft/Phi-3-mini-128k-instruct")

example = {
    "prompt": [{"role": "user", "content": "What color is the sky?"}],
    "completion": [{"role": "assistant", "content": "It is blue."}]
}

apply_chat_template(example, tokenizer)
# Output:
# {'prompt': '<|user|>\nWhat color is the sky?<|end|>\n<|assistant|>\n', 'completion': 'It is blue.<|end|>\n<|endoftext|>'}
```

Alternatively, you can use the [`~datasets.Dataset.map`] method to apply the template across an entire dataset:

```python
from datasets import Dataset
from trl import apply_chat_template

dataset_dict = {
    "prompt": [[{"role": "user", "content": "What color is the sky?"}],
               [{"role": "user", "content": "Where is the sun?"}]],
    "completion": [[{"role": "assistant", "content": "It is blue."}],
                   [{"role": "assistant", "content": "In the sky."}]]
}

dataset = Dataset.from_dict(dataset_dict)
dataset = dataset.map(apply_chat_template, fn_kwargs={"tokenizer": tokenizer})
# Output:
# {'prompt': ['<|user|>\nWhat color is the sky?<|end|>\n<|assistant|>\n',
#             '<|user|>\nWhere is the sun?<|end|>\n<|assistant|>\n'],
#  'completion': ['It is blue.<|end|>\n<|endoftext|>', 'In the sky.<|end|>\n<|endoftext|>']}
```

<Tip warning={true}>

We recommend using the [`apply_chat_template`] function rather than directly calling `tokenizer.apply_chat_template`. Handling chat templates nonlanguage modeling datasets can be tricky and may lead to issues, such as inserting a system prompt in the middle of a conversation. For additional examples, see [#1930 (comment)](https://github.com/huggingface/trl/pull/1930#issuecomment-2292908614). The [`apply_chat_template`] is designed to handle these intricacies and ensure the correct application of chat templates for various tasks.

</Tip>

<Tip warning={true}>

It's important to note that chat templates are model-specific. For example, if you use the chat template from [meta-llama/Meta-Llama-3.1-8B-Instruct](https://huggingface.co/meta-llama/Meta-Llama-3.1-8B-Instruct) with the above example, you get a different output:

```python
apply_chat_template(example, AutoTokenizer.from_pretrained("meta-llama/Meta-Llama-3.1-8B-Instruct"))
# Output:
# {'prompt': '<|im_start|>system\nYou are a helpful assistant.<|im_end|>\n<|im_start|>user\nWhat color is the sky?<|im_end|>\n<|im_start|>assistant\n',
#  'completion': 'It is blue.<|im_end|>\n'}
```

Always use the chat template associated with the model you're working with. Using the wrong template can lead to inaccurate or unexpected results.

</Tip>

## Using any dataset with TRL: preprocessing and conversion

Many datasets come in formats tailored to specific tasks, which might not be directly compatible with TRL. To use such datasets with TRL, you may need to preprocess and convert them into the required format.

To make this easier, we provide a set of [example scripts](https://github.com/huggingface/trl/tree/main/examples/datasets) that cover common dataset conversions.

### Example: UltraFeedback dataset

Let’s take the [UltraFeedback dataset](https://huggingface.co/datasets/openbmb/UltraFeedback) as an example. Here's a preview of the dataset:

<iframe
  src="https://huggingface.co/datasets/openbmb/UltraFeedback/embed/viewer/default/train"
  frameborder="0"
  width="100%"
  height="560px"
></iframe>

As shown above, the dataset format does not match the expected structure. It’s not in a conversational format, the column names differ, and the results pertain to different models (e.g., Bard, GPT-4) and aspects (e.g., "helpfulness", "honesty").

By using the provided conversion script [`examples/datasets/ultrafeedback.py`](https://github.com/huggingface/trl/tree/main/examples/datasets/ultrafeedback.py), you can transform this dataset into an unpaired preference format, and push it to the Hub:

```sh
python examples/datasets/ultrafeedback.py --push_to_hub --repo_id trl-lib/ultrafeedback-gpt-3.5-turbo-helpfulness
```

Once converted, the dataset will look like this:

<iframe
  src="https://huggingface.co/datasets/trl-lib/ultrafeedback-gpt-3.5-turbo-helpfulness/embed/viewer/default/train?row=0"
  frameborder="0"
  width="100%"
  height="560px"
></iframe>

Now, you can use this dataset with TRL!

By adapting the provided scripts or creating your own, you can convert any dataset into a format compatible with TRL.

## Utilities for converting dataset types

This section provides example code to help you convert between different dataset types. While some conversions can be performed after applying the chat template (i.e., in the standard format), we recommend performing the conversion before applying the chat template to ensure it works consistently.

For simplicity, some of the examples below do not follow this recommendation and use the standard format. However, the conversions can be applied directly to the conversational format without modification.

| From \ To                       | Language modeling                                                       | Prompt-completion                                                       | Prompt-only                                                       | Preference with implicit prompt                           | Preference                                                | Unpaired preference                                                       |
| ------------------------------- | ----------------------------------------------------------------------- | ----------------------------------------------------------------------- | ----------------------------------------------------------------- | --------------------------------------------------------- | --------------------------------------------------------- | ------------------------------------------------------------------------- |
| Language modeling               | N/A                                                                     | N/A                                                                     | N/A                                                               | N/A                                                       | N/A                                                       | N/A                                                                       |
| Prompt-completion               | [🔗](#from-prompt-completion-to-language-modeling-dataset)               | N/A                                                                     | [🔗](#from-prompt-completion-to-prompt-only-dataset)               | N/A                                                       | N/A                                                       | N/A                                                                       |
| Prompt-only                     | N/A                                                                     | N/A                                                                     | N/A                                                               | N/A                                                       | N/A                                                       | N/A                                                                       |
| Preference with implicit prompt | [🔗](#from-preference-with-implicit-prompt-to-language-modeling-dataset) | [🔗](#from-preference-with-implicit-prompt-to-prompt-completion-dataset) | [🔗](#from-preference-with-implicit-prompt-to-prompt-only-dataset) | N/A                                                       | [🔗](#from-implicit-to-explicit-prompt-preference-dataset) | [🔗](#from-preference-with-implicit-prompt-to-unpaired-preference-dataset) |
| Preference                      | [🔗](#from-preference-to-language-modeling-dataset)                      | [🔗](#from-preference-to-prompt-completion-dataset)                      | [🔗](#from-preference-to-prompt-only-dataset)                      | [🔗](#from-explicit-to-implicit-prompt-preference-dataset) | N/A                                                       | [🔗](#from-preference-to-unpaired-preference-dataset)                      |
| Unpaired preference             | [🔗](#from-unpaired-preference-to-language-modeling-dataset)             | [🔗](#from-unpaired-preference-to-prompt-completion-dataset)             | [🔗](#from-unpaired-preference-to-prompt-only-dataset)             | N/A                                                       | N/A                                                       | N/A                                                                       |

### From prompt-completion to language modeling dataset

To convert a prompt-completion dataset into a language modeling dataset, concatenate the prompt and the completion.

```python
from datasets import Dataset

dataset = Dataset.from_dict({
    "prompt": ["The sky is", "The sun is"],
    "completion": [" blue.", " in the sky."],
})

def concat_prompt_completion(example):
    return {"text": example["prompt"] + example["completion"]}

dataset = dataset.map(concat_prompt_completion, remove_columns=["prompt", "completion"])
```

```python
>>> dataset[0]
{'text': 'The sky is blue.'}
```

### From prompt-completion to prompt-only dataset

To convert a prompt-completion dataset into a prompt-only dataset, remove the completion.

```python
from datasets import Dataset

dataset = Dataset.from_dict({
    "prompt": ["The sky is", "The sun is"],
    "completion": [" blue.", " in the sky."],
})

dataset = dataset.remove_columns("completion")
```

```python
>>> dataset[0]
{'prompt': 'The sky is'}
```

### From preference with implicit prompt to language modeling dataset

To convert a preference with implicit prompt dataset into a language modeling dataset, remove the rejected, and rename the column `"chosen"` to `"text"`.

```python
from datasets import Dataset

dataset = Dataset.from_dict({
    "chosen": ["The sky is blue.", "The sun is in the sky."],
    "rejected": ["The sky is green.", "The sun is in the sea."],
})

dataset = dataset.rename_column("chosen", "text").remove_columns("rejected")
```

```python
>>> dataset[0]
{'text': 'The sky is blue.'}
```

### From preference with implicit prompt to prompt-completion dataset

To convert a preference dataset with implicit prompt into a prompt-completion dataset, extract the prompt with [`extract_prompt`], remove the rejected, and rename the column `"chosen"` to `"completion"`.

```python
from datasets import Dataset
from trl import extract_prompt

dataset = Dataset.from_dict({
    "chosen": [
        [{"role": "user", "content": "What color is the sky?"}, {"role": "assistant", "content": "It is blue."}],
        [{"role": "user", "content": "Where is the sun?"}, {"role": "assistant", "content": "In the sky."}],
    ],
    "rejected": [
        [{"role": "user", "content": "What color is the sky?"}, {"role": "assistant", "content": "It is green."}],
        [{"role": "user", "content": "Where is the sun?"}, {"role": "assistant", "content": "In the sea."}],
    ],
})
dataset = dataset.map(extract_prompt).remove_columns("rejected").rename_column("chosen", "completion")
```

```python
>>> dataset[0]
{'prompt': [{'role': 'user', 'content': 'What color is the sky?'}], 'completion': [{'role': 'assistant', 'content': 'It is blue.'}]}
```

### From preference with implicit prompt to prompt-only dataset

To convert a preference dataset with implicit prompt into a prompt-only dataset, extract the prompt with [`extract_prompt`], and remove the rejected and the chosen.

```python
from datasets import Dataset
from trl import extract_prompt

dataset = Dataset.from_dict({
    "chosen": [
        [{"role": "user", "content": "What color is the sky?"}, {"role": "assistant", "content": "It is blue."}],
        [{"role": "user", "content": "Where is the sun?"}, {"role": "assistant", "content": "In the sky."}],
    ],
    "rejected": [
        [{"role": "user", "content": "What color is the sky?"}, {"role": "assistant", "content": "It is green."}],
        [{"role": "user", "content": "Where is the sun?"}, {"role": "assistant", "content": "In the sea."}],
    ],
})
dataset = dataset.map(extract_prompt).remove_columns(["chosen", "rejected"])
```

```python
>>> dataset[0]
{'prompt': [{'role': 'user', 'content': 'What color is the sky?'}]}
```

### From implicit to explicit prompt preference dataset

To convert a preference dataset with implicit prompt into a preference dataset with explicit prompt, extract the prompt with [`extract_prompt`].

```python
from datasets import Dataset
from trl import extract_prompt

dataset = Dataset.from_dict({
    "chosen": [
        [{"role": "user", "content": "What color is the sky?"}, {"role": "assistant", "content": "It is blue."}],
        [{"role": "user", "content": "Where is the sun?"}, {"role": "assistant", "content": "In the sky."}],
    ],
    "rejected": [
        [{"role": "user", "content": "What color is the sky?"}, {"role": "assistant", "content": "It is green."}],
        [{"role": "user", "content": "Where is the sun?"}, {"role": "assistant", "content": "In the sea."}],
    ],
})

dataset = dataset.map(extract_prompt)
```

```python
>>> dataset[0]
{'prompt': [{'role': 'user', 'content': 'What color is the sky?'}],
 'chosen': [{'role': 'assistant', 'content': 'It is blue.'}],
 'rejected': [{'role': 'assistant', 'content': 'It is green.'}]}
```

### From preference with implicit prompt to unpaired preference dataset

To convert a preference dataset with implicit prompt into an unpaired preference dataset, extract the prompt with [`extract_prompt`], and unpair the dataset with [`unpair_preference_dataset`].

```python
from datasets import Dataset
from trl import extract_prompt, unpair_preference_dataset

dataset = Dataset.from_dict({
    "chosen": [
        [{"role": "user", "content": "What color is the sky?"}, {"role": "assistant", "content": "It is blue."}],
        [{"role": "user", "content": "Where is the sun?"}, {"role": "assistant", "content": "In the sky."}],
    ],
    "rejected": [
        [{"role": "user", "content": "What color is the sky?"}, {"role": "assistant", "content": "It is green."}],
        [{"role": "user", "content": "Where is the sun?"}, {"role": "assistant", "content": "In the sea."}],
    ],
})

dataset = dataset.map(extract_prompt)
dataset = unpair_preference_dataset(dataset)
```

```python
>>> dataset[0]
{'prompt': [{'role': 'user', 'content': 'What color is the sky?'}],
 'completion': [{'role': 'assistant', 'content': 'It is blue.'}],
 'label': True}
```

### From preference to language modeling dataset

To convert a preference dataset into a language modeling dataset, remove the rejected, concatenate the prompt and the chosen into the `"text"` column.

```python
from datasets import Dataset

dataset = Dataset.from_dict({
    "prompt": ["The sky is", "The sun is"],
    "chosen": [" blue.", " in the sky."],
    "rejected": [" green.", " in the sea."],
})

def concat_prompt_chosen(example):
    return {"text": example["prompt"] + example["chosen"]}

dataset = dataset.map(concat_prompt_chosen, remove_columns=["prompt", "chosen", "rejected"])
```

```python
>>> dataset[0]
{'text': 'The sky is blue.'}
```

### From preference to prompt-completion dataset

To convert a preference dataset into a prompt-completion dataset, remove the rejected, and rename the column `"chosen"` to `"completion"`.

```python
from datasets import Dataset

dataset = Dataset.from_dict({
    "prompt": ["The sky is", "The sun is"],
    "chosen": [" blue.", " in the sky."],
    "rejected": [" green.", " in the sea."],
})

dataset = dataset.remove_columns("rejected").rename_column("chosen", "completion")
```

```python
>>> dataset[0]
{'prompt': 'The sky is', 'completion': ' blue.'}
```

### From preference to prompt-only dataset

To convert a preference dataset into a prompt-only dataset, remove the rejected and the chosen.

```python
from datasets import Dataset

dataset = Dataset.from_dict({
    "prompt": ["The sky is", "The sun is"],
    "chosen": [" blue.", " in the sky."],
    "rejected": [" green.", " in the sea."],
})

dataset = dataset.remove_columns(["chosen", "rejected"])
```

```python
>>> dataset[0]
{'prompt': 'The sky is'}
```

### From explicit to implicit prompt preference dataset

To convert a preference dataset with implicit prompt into a preference dataset with explicit prompt, concatenate the prompt to both chosen and rejected, and remove the prompt.

```python
from datasets import Dataset

dataset = Dataset.from_dict({
    "prompt": [
        [{"role": "user", "content": "What color is the sky?"}],
        [{"role": "user", "content": "Where is the sun?"}],
    ],
    "chosen": [
        [{"role": "assistant", "content": "It is blue."}],
        [{"role": "assistant", "content": "In the sky."}],
    ],
    "rejected": [
        [{"role": "assistant", "content": "It is green."}],
        [{"role": "assistant", "content": "In the sea."}],
    ],
})

def concat_prompt_to_completions(example):
    return {"chosen": example["prompt"] + example["chosen"], "rejected": example["prompt"] + example["rejected"]}

dataset = dataset.map(concat_prompt_to_completions, remove_columns="prompt")
```

```python
>>> dataset[0]
{'chosen': [{'role': 'user', 'content': 'What color is the sky?'}, {'role': 'assistant', 'content': 'It is blue.'}],
 'rejected': [{'role': 'user', 'content': 'What color is the sky?'}, {'role': 'assistant', 'content': 'It is green.'}]}
```

### From preference to unpaired preference dataset

To convert dataset into an unpaired preference dataset, unpair the dataset with [`unpair_preference_dataset`].

```python
from datasets import Dataset
from trl import unpair_preference_dataset

dataset = Dataset.from_dict({
    "prompt": [
        [{"role": "user", "content": "What color is the sky?"}],
        [{"role": "user", "content": "Where is the sun?"}],
    ],
    "chosen": [
        [{"role": "assistant", "content": "It is blue."}],
        [{"role": "assistant", "content": "In the sky."}],
    ],
    "rejected": [
        [{"role": "assistant", "content": "It is green."}],
        [{"role": "assistant", "content": "In the sea."}],
    ],
})

dataset = unpair_preference_dataset(dataset)
```

```python
>>> dataset[0]
{'prompt': [{'role': 'user', 'content': 'What color is the sky?'}],
 'completion': [{'role': 'assistant', 'content': 'It is blue.'}],
 'label': True}
```

### From unpaired preference to language modeling dataset

To convert an unpaired preference dataset into a language modeling dataset, concatenate the prompt and the completion into the `"text"` column, and remove the prompt, completion and label columns.

```python
from datasets import Dataset

dataset = Dataset.from_dict({
    "prompt": ["The sky is", "The sun is", "The sky is", "The sun is"],
    "completion": [" blue.", " in the sky.", " green.", " in the sea."],
    "label": [True, True, False, False],
})

def concatenate_prompt_completion(example):
    return {"text": example["prompt"] + example["completion"]}

dataset = dataset.map(concatenate_prompt_completion).remove_columns(["prompt", "completion", "label"])
```

```python
>>> dataset[0]
{'text': 'The sky is blue.'}
```

### From unpaired preference to prompt-completion dataset

To convert an unpaired preference dataset into a prompt-completion dataset, remove the label columns.

```python
from datasets import Dataset

dataset = Dataset.from_dict({
    "prompt": ["The sky is", "The sun is", "The sky is", "The sun is"],
    "completion": [" blue.", " in the sky.", " green.", " in the sea."],
    "label": [True, True, False, False],
})

dataset = dataset.remove_columns(["label"])
```

```python
>>> dataset[0]
{'prompt': 'The sky is', 'completion': ' blue.'}
```

### From unpaired preference to prompt-only dataset

To convert an unpaired preference dataset into a prompt-only dataset, remove the completion and the label columns.

```python
from datasets import Dataset

dataset = Dataset.from_dict({
    "prompt": ["The sky is", "The sun is", "The sky is", "The sun is"],
    "completion": [" blue.", " in the sky.", " green.", " in the sea."],
    "label": [True, True, False, False],
})

dataset = dataset.remove_columns(["completion", "label"])
```

```python
>>> dataset[0]
{'prompt': 'The sky is'}
```

## Vision datasets

Some trainers also support fine-tuning vision-language models (VLMs) using image-text pairs. In this scenario, it's recommended to use a conversational format, as each model handles image placeholders in text differently. 

A conversational vision dataset differs from a standard conversational dataset in two key ways:

1. The dataset must contain the key `images` with the image data.
2. The `"content"` field in messages must be a list of dictionaries, where each dictionary specifies the type of data: `"image"` or `"text"`.

Example:

```python
# Textual dataset format:
"content": "What color is the sky?"

# Vision dataset format:
"content": [
    {"type": "image"}, 
    {"type": "text", "text": "What color is the sky in the image?"}
]
```

An example of a conversational vision dataset is the [openbmb/RLAIF-V-Dataset](https://huggingface.co/datasets/openbmb/RLAIF-V-Dataset). Below is an embedded view of the dataset's training data, allowing you to explore it directly:

<iframe
  src="https://huggingface.co/datasets/trl-lib/rlaif-v/embed/viewer/default/train"
  frameborder="0"
  width="100%"
  height="560px"
></iframe>
<|MERGE_RESOLUTION|>--- conflicted
+++ resolved
@@ -215,23 +215,6 @@
 
 Choosing the right dataset format depends on the task you are working on and the specific requirements of the TRL trainer you are using. Below is a brief overview of the dataset formats supported by each TRL trainer.
 
-<<<<<<< HEAD
-| Trainer                   | Expected dataset format      |
-| ------------------------- | ---------------------------- |
-| [`BCOTrainer`]            | Unpaired preference          |
-| [`CPOTrainer`]            | Preference (explicit prompt) |
-| [`DPOTrainer`]            | Preference (explicit prompt) |
-| [`IterativeSFTTrainer`]   | Unpaired preference          |
-| [`KTOTrainer`]            | Unpaired preference          |
-| [`NashMDTrainer`]         | Prompt-only                  |
-| [`OnlineDPOTrainer`]      | Prompt-only                  |
-| [`ORPOTrainer`]           | Preference (explicit prompt) |
-| [`PPOv2Trainer`]          | Tokenized language modeling  |
-| [`RewardTrainer`]         | Preference (implicit prompt) |
-| [`StepwiseRewardTrainer`] | Stepwise preference             |
-| [`SFTTrainer`]            | Language modeling            |
-| [`XPOTrainer`]            | Prompt-only                  |
-=======
 | Trainer                 | Expected dataset format                                 |
 | ----------------------- | ------------------------------------------------------- |
 | [`BCOTrainer`]          | [Unpaired preference](#unpaired-preference)             |
@@ -245,8 +228,8 @@
 | [`PPOv2Trainer`]        | Tokenized language modeling                             |
 | [`RewardTrainer`]       | [Preference (implicit prompt recommended)](#preference) |
 | [`SFTTrainer`]          | [Language modeling](#language-modeling)                 |
+| [`StepwiseRewardTrainer`] | Stepwise preference                                   |
 | [`XPOTrainer`]          | [Prompt-only](#prompt-only)                             |
->>>>>>> adf58d80
 
 <Tip>
 
